--- conflicted
+++ resolved
@@ -1,12 +1,8 @@
 [project]
 name = "supervision"
-<<<<<<< HEAD
-version = "0.26.0rc3"
-=======
->>>>>>> 32487230
 description = "A set of easy-to-use utils that will come in handy in any Computer Vision project"
 license = { text = "MIT" }
-version = "0.26.0rc2"
+version = "0.26.0rc3"
 readme = "README.md"
 requires-python = ">=3.8"
 authors = [
