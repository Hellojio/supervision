--- conflicted
+++ resolved
@@ -12,11 +12,8 @@
     BoxCornerAnnotator,
     BoxMaskAnnotator,
     CircleAnnotator,
-<<<<<<< HEAD
     ClassificationAnnotator,
-=======
     DotAnnotator,
->>>>>>> 2dcf2cc2
     EllipseAnnotator,
     HaloAnnotator,
     HeatMapAnnotator,
